--- conflicted
+++ resolved
@@ -599,69 +599,6 @@
     runs = {} if group_by_experiment or group_by_sample else None
     outdir = Path.cwd() if outdir == "./" else f"{outdir}"
 
-<<<<<<< HEAD
-    for i, run_info in enumerate(ena_data):
-        run_acc = run_info["run_accession"]
-        if run_acc not in downloaded:
-            downloaded[run_acc] = True
-        else:
-            logging.warning(f"Duplicate run {run_acc} found, skipping re-download...")
-            continue
-        logging.info(f"\tWorking on run {run_acc}...")
-        fastqs = None
-        if provider == "ena" and data_from == ENA:
-            fastqs = ena_download(
-                run_info,
-                outdir,
-                max_attempts=max_attempts,
-                force=force,
-            )
-
-            if fastqs == ENA_FAILED:
-                if only_provider:
-                    logging.error(f"\tNo fastqs found in ENA for {run_acc}")
-                    ena_data[i]["error"] = ENA_FAILED
-                    fastqs = None
-                else:
-                    # Retry download from SRA
-                    logging.info(f"\t{run_acc} not found on ENA, retrying from SRA")
-
-                    fastqs = sra_download(
-                        run_acc,
-                        outdir,
-                        cpus=cpus,
-                        max_attempts=max_attempts,
-                        force=force,
-                    )
-                    if fastqs == SRA_FAILED:
-                        logging.error(f"\t{run_acc} not found on SRA")
-                        ena_data[i]["error"] = f"{ENA_FAILED}&{SRA_FAILED}"
-                        fastqs = None
-
-        else:
-            fastqs = sra_download(
-                run_acc,
-                outdir,
-                cpus=cpus,
-                max_attempts=max_attempts,
-                force=force,
-            )
-            if fastqs == SRA_FAILED:
-                if only_provider or data_from == SRA:
-                    logging.error(f"\t{run_acc} not found on SRA or ENA")
-                    ena_data[i]["error"] = SRA_FAILED
-                    fastqs = None
-                else:
-                    # Retry download from ENA
-                    logging.info(f"\t{run_acc} not found on SRA, retrying from ENA")
-                    fastqs = ena_download(
-                        run_info,
-                        outdir,
-                        max_attempts=max_attempts,
-                        force=force,
-                    )
-                    if fastqs == ENA_FAILED:
-=======
     if only_download_metadata:
         write_tsv(ena_data, f"{outdir}/{prefix}-run-info.tsv")
     else:
@@ -685,7 +622,6 @@
 
                 if fastqs == ENA_FAILED:
                     if only_provider:
->>>>>>> f4d023b3
                         logging.error(f"\tNo fastqs found in ENA for {run_acc}")
                         ena_data[i]["error"] = ENA_FAILED
                         fastqs = None
